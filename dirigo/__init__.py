--- conflicted
+++ resolved
@@ -3,12 +3,9 @@
     Angle, AngleRange,
     Voltage, VoltageRange,
     Frequency,
-<<<<<<< HEAD
-    Time
-=======
+    Time,
     Position, PositionRange,
     Velocity, AngularVelocity
->>>>>>> 70bf30cc
 )
 
 __all__ = [
@@ -16,10 +13,7 @@
     "Angle", "AngleRange", 
     "Voltage", "VoltageRange", 
     "Frequency",
-<<<<<<< HEAD
-    "Time"
-=======
+    "Time",
     "Position", "PositionRange",
     "Velocity", "AngularVelocity"
->>>>>>> 70bf30cc
 ]